--- conflicted
+++ resolved
@@ -8,12 +8,7 @@
 from nwb_conversion_tools.utils import get_base_schema, get_schema_from_hdmf_class
 from pynwb import NWBFile
 from pynwb.behavior import SpatialSeries, Position
-
-<<<<<<< HEAD
 from ..utils import check_module, convert_mat_file_to_dict, mat_obj_to_dict, array_to_dt
-=======
-from ..utils import check_module, date_array_to_dt, convert_mat_file_to_dict, mat_obj_to_dict
->>>>>>> 347dae2e
 
 
 class TowersPositionInterface(BaseDataInterface):
@@ -87,7 +82,6 @@
         if Path(mat_file).is_file():
             nwbfile.add_epoch_column('label', 'name of epoch')
 
-<<<<<<< HEAD
             epoch_start_dts = [array_to_dt(x.start) for x in matin['log']['block']]
             epoch_durations = [timedelta(seconds=x.duration) for x in matin['log']['block']]
             epoch_start_nwb = [(epoch_start_dt - session_start_time).total_seconds()
@@ -102,35 +96,6 @@
                             for trial in epoch.trial]
             trial_durations = [trial.duration for epoch in matin['log']['block'] for trial in epoch.trial]
             trial_ends = [start_time + duration for start_time, duration in zip(trial_starts, trial_durations)]
-=======
-            blocks = matin['log']['block']
-            epoch_start_fields = blocks[0][0]['start'][0]
-            n_epochs = len(epoch_start_fields)
-            epoch_start_dts = [date_array_to_dt(x[0]) for x in epoch_start_fields]
-            epoch_durationss = [timedelta(seconds=x[0][0]) for x in blocks[0][0]['duration'][0]]
-
-            epoch_windows = []
-            for j in range(n_epochs):
-                start = epoch_start_dts[j] - session_start_time
-                end = start + epoch_durationss[j]
-                epoch_windows.append([start.total_seconds(), end.total_seconds()])
-
-            for j, window in enumerate(epoch_windows):
-                nwbfile.add_epoch(start_time=window[0], stop_time=window[1], label='Epoch' + str(j))
-
-            trial_start_fields = []
-            trial_duration_fields = []
-            n_trials = []
-            for j in range(n_epochs):
-                trial_start_fields.append(blocks[0][0]['trial'][0][j]['start'][0])
-                trial_duration_fields.append(blocks[0][0]['trial'][0][j]['duration'][0])
-                n_trials.append(len(trial_start_fields[j]))
-            trial_starts = [y[0][0] + epoch_windows[j][0] for j, x in enumerate(trial_start_fields) for y in x]
-            trial_ends = [y1[0][0] + epoch_windows[j][0] + y2[0][0]
-                          for j, x in enumerate(zip(trial_start_fields, trial_duration_fields))
-                          for y1, y2 in zip(x[0], x[1])]
-
->>>>>>> 347dae2e
             for k in range(len(trial_starts)):
                 nwbfile.add_trial(start_time=trial_starts[k], stop_time=trial_ends[k])
 

--- conflicted
+++ resolved
@@ -8,7 +8,6 @@
 from nwb_conversion_tools.utils import get_base_schema, get_schema_from_hdmf_class
 from pynwb import NWBFile, TimeSeries
 from pynwb.behavior import SpatialSeries, Position, CompassDirection
-
 from ..utils import check_module, convert_mat_file_to_dict, array_to_dt, create_indexed_array
 
 
@@ -79,138 +78,6 @@
         # session_start_time = metadata_dict['session_start_time']
 
         # Intervals
-<<<<<<< HEAD
-        if not Path(mat_file).is_file():
-            raise ValueError('{} not a file'.format(mat_file))
-
-        nwbfile.add_epoch_column('label', 'name of epoch')
-
-        epoch_start_dts = [array_to_dt(x.start) for x in matin['log']['block']]
-        epoch_durations = [timedelta(seconds=x.duration) for x in matin['log']['block']]
-        epoch_start_nwb = [(epoch_start_dt - session_start_time).total_seconds()
-                           for epoch_start_dt in epoch_start_dts]
-        epoch_end_nwb = [(epoch_start_dt - session_start_time + epoch_duration).total_seconds()
-                         for epoch_start_dt, epoch_duration in zip(epoch_start_dts, epoch_durations)]
-        for j, (start, end) in enumerate(zip(epoch_start_nwb, epoch_end_nwb)):
-            nwbfile.add_epoch(start_time=start, stop_time=end, label='Epoch' + str(j + 1))
-
-        epoch_maze_ids = [epoch.mazeID for epoch in matin['log']['block']]
-        epoch_reward_mil = [epoch.rewardMiL for epoch in matin['log']['block']]
-        epoch_stimulus_config = [epoch.stimulusConfig for epoch in matin['log']['block']]
-        nwbfile.add_epoch_column(name='maze_id',
-                                 description='identifier of the ViRMEn maze',
-                                 data=epoch_maze_ids)
-        nwbfile.add_epoch_column(name='reward_ml',
-                                 description='reward in ml',
-                                 data=epoch_reward_mil)
-        nwbfile.add_epoch_column(name='stimulus_config',
-                                 description='stimulus configuration number',
-                                 data=epoch_stimulus_config)
-
-        trial_starts = [trial.start + epoch_start_nwb[0]
-                        for epoch in matin['log']['block']
-                        for trial in epoch.trial]
-        trial_durations = [trial.duration for epoch in matin['log']['block'] for trial in epoch.trial]
-        trial_ends = [start_time + duration for start_time, duration in zip(trial_starts, trial_durations)]
-        for k in range(len(trial_starts)):
-            nwbfile.add_trial(start_time=trial_starts[k], stop_time=trial_ends[k])
-
-        trial_excess_travel = [trial.excessTravel for epoch in matin['log']['block']
-                               for trial in epoch.trial]
-        nwbfile.add_trial_column(name='excess_travel',
-                                 description='total distance traveled during the trial '
-                                             'normalized to the length of the maze',
-                                 data=trial_excess_travel)
-
-        # Processed cue timing and position
-        left_cue_onsets = [trial.start + epoch_start_nwb[0] + trial.time[trial.cueOnset[0] - 1]
-                           if np.any(trial.cueOnset[0]) else np.nan
-                           for epoch in matin['log']['block'] for trial in epoch.trial]
-        left_cue_onset_data, left_cue_data_indices = create_indexed_array(left_cue_onsets)
-
-        right_cue_onsets = [trial.start + epoch_start_nwb[0] + trial.time[trial.cueOnset[1] - 1]
-                            if np.any(trial.cueOnset[1]) else np.nan
-                            for epoch in matin['log']['block'] for trial in epoch.trial]
-        right_cue_onset_data, right_cue_data_indices = create_indexed_array(right_cue_onsets)
-
-        left_cue_offsets = [trial.start + epoch_start_nwb[0] + trial.time[trial.cueOffset[0] - 1]
-                            if np.any(trial.cueOffset[0]) else np.nan
-                            for epoch in matin['log']['block'] for trial in epoch.trial]
-        left_cue_offset_data, _ = create_indexed_array(left_cue_offsets)
-
-        right_cue_offsets = [trial.start + epoch_start_nwb[0] + trial.time[trial.cueOffset[1] - 1]
-                             if np.any(trial.cueOffset[1]) else np.nan
-                             for epoch in matin['log']['block'] for trial in epoch.trial]
-        right_cue_offset_data, _ = create_indexed_array(right_cue_offsets)
-
-        left_cue_positions = [trial.cuePos[0] if np.any(trial.cuePos[0]) else np.nan
-                              for epoch in matin['log']['block'] for trial in epoch.trial]
-        left_cue_position_data, _ = create_indexed_array(left_cue_positions)
-
-        right_cue_positions = [trial.cuePos[1] if np.any(trial.cuePos[1]) else np.nan
-                               for epoch in matin['log']['block'] for trial in epoch.trial]
-        right_cue_position_data, _ = create_indexed_array(right_cue_positions)
-
-        nwbfile.add_trial_column(name='left_cue_onset',
-                                 description='onset times of left cues',
-                                 index=left_cue_data_indices,
-                                 data=left_cue_onset_data)
-
-        nwbfile.add_trial_column(name='right_cue_onset',
-                                 description='onset times of right cues',
-                                 index=right_cue_data_indices,
-                                 data=right_cue_onset_data)
-
-        nwbfile.add_trial_column(name='left_cue_offset',
-                                 description='offset times of left cues',
-                                 index=left_cue_data_indices,
-                                 data=left_cue_offset_data)
-
-        nwbfile.add_trial_column(name='right_cue_offset',
-                                 description='offset times of right cues',
-                                 index=right_cue_data_indices,
-                                 data=right_cue_offset_data)
-
-        nwbfile.add_trial_column(name='left_cue_position',
-                                 description='position of left cues',
-                                 index=left_cue_data_indices,
-                                 data=left_cue_position_data)
-
-        nwbfile.add_trial_column(name='right_cue_position',
-                                 description='position of right cues',
-                                 index=right_cue_data_indices,
-                                 data=right_cue_position_data)
-
-        # Processed position, velocity, viewAngle
-        pos_obj = Position(name="Position")
-        view_angle_obj = CompassDirection(name='ViewAngle')
-
-        timestamps = []
-        pos_data = np.empty((0, 2))
-        velocity_data = np.empty_like(pos_data)
-        view_angle_data = []
-        for epoch in matin['log']['block']:
-            for trial in epoch.trial:
-                trial_total_time = trial.start + epoch_start_nwb[0] + trial.time
-                timestamps.extend(trial_total_time)
-
-                padding = np.full((trial.time.shape[0] - trial.position.shape[0], 2), np.nan)
-                trial_position = trial.position[:, :-1]
-                trial_velocity = trial.velocity[:, :-1]
-                trial_view_angle = trial.position[:, -1]
-                pos_data = np.concatenate([pos_data, trial_position, padding], axis=0)
-                velocity_data = np.concatenate([velocity_data, trial_velocity, padding], axis=0)
-                view_angle_data = np.concatenate([view_angle_data, trial_view_angle,
-                                                  padding[:, 0]], axis=0)
-        pos_obj.add_spatial_series(
-            SpatialSeries(
-                name="SpatialSeries",
-                data=H5DataIO(pos_data, compression="gzip"),
-                reference_frame="unknown",
-                conversion=0.01,
-                resolution=np.nan,
-                timestamps=H5DataIO(timestamps, compression="gzip")
-=======
         if Path(mat_file).is_file():
             nwbfile.add_epoch_column('label', 'name of epoch')
 
@@ -219,7 +86,8 @@
             epoch_start_nwb = [(epoch_start_dt - session_start_time).total_seconds()
                                for epoch_start_dt in epoch_start_dts]
             epoch_end_nwb = [(epoch_start_dt - session_start_time + epoch_duration).total_seconds()
-                             for epoch_start_dt, epoch_duration in zip(epoch_start_dts, epoch_durations)]
+                             for epoch_start_dt, epoch_duration in
+                             zip(epoch_start_dts, epoch_durations)]
             for j, (start, end) in enumerate(zip(epoch_start_nwb, epoch_end_nwb)):
                 nwbfile.add_epoch(start_time=start, stop_time=end, label='Epoch' + str(j + 1))
 
@@ -239,8 +107,10 @@
             trial_starts = [trial.start + epoch_start_nwb[0]
                             for epoch in matin['log']['block']
                             for trial in epoch.trial]
-            trial_durations = [trial.duration for epoch in matin['log']['block'] for trial in epoch.trial]
-            trial_ends = [start_time + duration for start_time, duration in zip(trial_starts, trial_durations)]
+            trial_durations = [trial.duration for epoch in matin['log']['block'] for trial in
+                               epoch.trial]
+            trial_ends = [start_time + duration for start_time, duration in
+                          zip(trial_starts, trial_durations)]
             for k in range(len(trial_starts)):
                 nwbfile.add_trial(start_time=trial_starts[k], stop_time=trial_ends[k])
 
@@ -250,6 +120,66 @@
                                      description='total distance traveled during the trial '
                                                  'normalized to the length of the maze',
                                      data=trial_excess_travel)
+
+            # Processed cue timing and position
+            left_cue_onsets = [trial.start + epoch_start_nwb[0] + trial.time[trial.cueOnset[0] - 1]
+                               if np.any(trial.cueOnset[0]) else np.nan
+                               for epoch in matin['log']['block'] for trial in epoch.trial]
+            left_cue_onset_data, left_cue_data_indices = create_indexed_array(left_cue_onsets)
+
+            right_cue_onsets = [trial.start + epoch_start_nwb[0] + trial.time[trial.cueOnset[1] - 1]
+                                if np.any(trial.cueOnset[1]) else np.nan
+                                for epoch in matin['log']['block'] for trial in epoch.trial]
+            right_cue_onset_data, right_cue_data_indices = create_indexed_array(right_cue_onsets)
+
+            left_cue_offsets = [trial.start + epoch_start_nwb[0] + trial.time[trial.cueOffset[0] - 1]
+                                if np.any(trial.cueOffset[0]) else np.nan
+                                for epoch in matin['log']['block'] for trial in epoch.trial]
+            left_cue_offset_data, _ = create_indexed_array(left_cue_offsets)
+
+            right_cue_offsets = [trial.start + epoch_start_nwb[0] + trial.time[trial.cueOffset[1] - 1]
+                                 if np.any(trial.cueOffset[1]) else np.nan
+                                 for epoch in matin['log']['block'] for trial in epoch.trial]
+            right_cue_offset_data, _ = create_indexed_array(right_cue_offsets)
+
+            left_cue_positions = [trial.cuePos[0] if np.any(trial.cuePos[0]) else np.nan
+                                  for epoch in matin['log']['block'] for trial in epoch.trial]
+            left_cue_position_data, _ = create_indexed_array(left_cue_positions)
+
+            right_cue_positions = [trial.cuePos[1] if np.any(trial.cuePos[1]) else np.nan
+                                   for epoch in matin['log']['block'] for trial in epoch.trial]
+            right_cue_position_data, _ = create_indexed_array(right_cue_positions)
+
+            nwbfile.add_trial_column(name='left_cue_onset',
+                                     description='onset times of left cues',
+                                     index=left_cue_data_indices,
+                                     data=left_cue_onset_data)
+
+            nwbfile.add_trial_column(name='right_cue_onset',
+                                     description='onset times of right cues',
+                                     index=right_cue_data_indices,
+                                     data=right_cue_onset_data)
+
+            nwbfile.add_trial_column(name='left_cue_offset',
+                                     description='offset times of left cues',
+                                     index=left_cue_data_indices,
+                                     data=left_cue_offset_data)
+
+            nwbfile.add_trial_column(name='right_cue_offset',
+                                     description='offset times of right cues',
+                                     index=right_cue_data_indices,
+                                     data=right_cue_offset_data)
+
+            nwbfile.add_trial_column(name='left_cue_position',
+                                     description='position of left cues',
+                                     index=left_cue_data_indices,
+                                     data=left_cue_position_data)
+
+            nwbfile.add_trial_column(name='right_cue_position',
+                                     description='position of right cues',
+                                     index=right_cue_data_indices,
+                                     data=right_cue_position_data)
+
             # Processed position, velocity, viewAngle
             pos_obj = Position(name="Position")
             view_angle_obj = CompassDirection(name='ViewAngle')
@@ -257,7 +187,6 @@
             timestamps = []
             pos_data = np.empty((0, 2))
             velocity_data = np.empty_like(pos_data)
-            trial_cue_orientation = []
             view_angle_data = []
             for epoch in matin['log']['block']:
                 for trial in epoch.trial:
@@ -272,12 +201,6 @@
                     velocity_data = np.concatenate([velocity_data, trial_velocity, padding], axis=0)
                     view_angle_data = np.concatenate([view_angle_data, trial_view_angle,
                                                       padding[:, 0]], axis=0)
-                    if (trial.cueCombo[0] == 1).all():
-                        trial_cue_orientation.append('left')
-                    elif (trial.cueCombo[1] == 1).all():
-                        trial_cue_orientation.append('right')
-                    else:
-                        trial_cue_orientation.append('both')
             pos_obj.add_spatial_series(
                 SpatialSeries(
                     name="SpatialSeries",
@@ -287,24 +210,23 @@
                     resolution=np.nan,
                     timestamps=H5DataIO(timestamps, compression="gzip")
                 )
->>>>>>> aa6a34aa
             )
-        )
-        velocity_ts = TimeSeries(name='Velocity',
-                                 data=H5DataIO(velocity_data, compression="gzip"),
-                                 unit='cm/s',
-                                 resolution=np.nan,
-                                 timestamps=H5DataIO(timestamps, compression="gzip"))
-        view_angle_obj.add_spatial_series(
-            SpatialSeries(
-                name="SpatialSeries",
-                data=H5DataIO(view_angle_data, compression="gzip"),
-                reference_frame="unknown",
-                resolution=np.nan,
-                timestamps=H5DataIO(timestamps, compression="gzip")
+            velocity_ts = TimeSeries(name='Velocity',
+                                     data=H5DataIO(velocity_data, compression="gzip"),
+                                     unit='cm/s',
+                                     resolution=np.nan,
+                                     timestamps=H5DataIO(timestamps, compression="gzip"))
+            view_angle_obj.add_spatial_series(
+                SpatialSeries(
+                    name="SpatialSeries",
+                    data=H5DataIO(view_angle_data, compression="gzip"),
+                    reference_frame="unknown",
+                    resolution=np.nan,
+                    timestamps=H5DataIO(timestamps, compression="gzip")
+                )
             )
-        )
-        behavioral_processing_module = check_module(nwbfile, 'behavior', 'contains processed behavioral data')
-        behavioral_processing_module.add_data_interface(pos_obj)
-        behavioral_processing_module.add_data_interface(velocity_ts)
-        behavioral_processing_module.add_data_interface(view_angle_obj)+            behavioral_processing_module = check_module(nwbfile, 'behavior',
+                                                        'contains processed behavioral data')
+            behavioral_processing_module.add_data_interface(pos_obj)
+            behavioral_processing_module.add_data_interface(velocity_ts)
+            behavioral_processing_module.add_data_interface(view_angle_obj)